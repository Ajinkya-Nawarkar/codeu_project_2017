--- conflicted
+++ resolved
@@ -16,11 +16,8 @@
 
 import java.util.Collection;
 
-<<<<<<< HEAD
 import codeu.chat.util.Time;
-=======
 import codeu.chat.util.Uuid;
->>>>>>> 5c9d615e
 
 // LOGICAL VIEW
 //
