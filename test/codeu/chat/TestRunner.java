// Copyright 2017 Google Inc.
//
// Licensed under the Apache License, Version 2.0 (the "License");
// you may not use this file except in compliance with the License.
// You may obtain a copy of the License at
//
//    http://www.apache.org/licenses/LICENSE-2.0
//
// Unless required by applicable law or agreed to in writing, software
// distributed under the License is distributed on an "AS IS" BASIS,
// WITHOUT WARRANTIES OR CONDITIONS OF ANY KIND, either express or implied.
// See the License for the specific language governing permissions and
// limitations under the License.

package codeu.chat;

import org.junit.runner.JUnitCore;
import org.junit.runner.Result;
import org.junit.runner.notification.Failure;

public final class TestRunner {
  public static void main(String[] args) {
     final Result result =
         JUnitCore.runClasses(
             codeu.chat.common.SecretTest.class,
             codeu.chat.relay.ServerTest.class,
             codeu.chat.server.BasicControllerTest.class,
             codeu.chat.server.RawControllerTest.class,
<<<<<<< HEAD
             codeu.chat.util.TimeTest.class,
=======
             codeu.chat.util.UuidTest.class,
>>>>>>> 5c9d615e
             codeu.chat.util.store.StoreTest.class
         );
      for (final Failure failure : result.getFailures()) {
         System.out.println(failure.toString());
      }
      System.out.println(result.wasSuccessful());
   }
}<|MERGE_RESOLUTION|>--- conflicted
+++ resolved
@@ -26,11 +26,8 @@
              codeu.chat.relay.ServerTest.class,
              codeu.chat.server.BasicControllerTest.class,
              codeu.chat.server.RawControllerTest.class,
-<<<<<<< HEAD
              codeu.chat.util.TimeTest.class,
-=======
              codeu.chat.util.UuidTest.class,
->>>>>>> 5c9d615e
              codeu.chat.util.store.StoreTest.class
          );
       for (final Failure failure : result.getFailures()) {
